# CLAUDE.md

# QuickExpense

A modern FastAPI application for processing and submitting expenses directly into **QuickBooks Online** using Python 3.12 with full type safety and modern development practices.

## Current Implementation Status

The application has been successfully restructured with:
- Modern Python 3.12 with full type hints
- FastAPI with async/await support
- Pydantic v2 for data validation
- Service-oriented architecture
- Dependency injection pattern
- Comprehensive test structure
- All pre-commit hooks passing

## Design Principles

- **Modern Python**: Python 3.12 with full [PEP 484/561 type hints](https://peps.python.org/pep-0484/), validated by [Pyright] and [mypy].
- **Explicit Contracts**: [Pydantic v2] models govern request and response schemas.
- **Service‑oriented**: Business logic resides in `services/`, API layer remains thin.
- **Stateless**: No database. Each session/expense is defined by request scope.
- **Developer Discipline**:
  - Dependencies managed via [uv].
  - Code correctness via [Ruff] with strictest settings.
  - Pre-commit gates for type-checking, linting, formatting, and commit style.
  - [Black] formatter for consistent code style.
  - [Conventional Commits] specification for history clarity.

## Project Layout

```
quickexpense/
├── pyproject.toml          # Project metadata, dependencies (uv)
├── uv.lock                 # Locked dependencies
├── .ruff.toml             # Linting configuration (strictest)
├── .pre-commit-config.yaml # Pre-commit hooks
├── pyrightconfig.json     # Type checking configuration
├── src/
│   └── quickexpense/
│       ├── __init__.py
│       ├── main.py        # FastAPI app with lifespan events
│       ├── api/
│       │   ├── __init__.py
│       │   ├── health.py  # Health check endpoints
│       │   └── routes.py  # API endpoint definitions
│       ├── core/
│       │   ├── __init__.py
│       │   ├── config.py      # Pydantic settings
│       │   └── dependencies.py # Dependency injection
│       ├── models/
│       │   ├── __init__.py
│       │   └── expense.py # Pydantic v2 models
│       └── services/
│           ├── __init__.py
│           └── quickbooks.py # QuickBooks client & service
├── tests/
│   ├── __init__.py
│   ├── conftest.py        # Pytest fixtures
│   ├── unit/
│   │   ├── test_models.py
│   │   └── test_health.py
│   └── integration/
└── (legacy files - to be removed)
    ├── main.py
    ├── models.py
    ├── quickbooks_client.py
    └── oauth_setup.py
```

## Key Implementation Details

### Application Bootstrap

The QuickBooks client is initialized on app startup using FastAPI's lifespan events:

```python
@asynccontextmanager
async def lifespan(app: FastAPIType) -> AsyncGenerator[None, None]:
    settings = get_settings()
    qb_client = QuickBooksClient(
        base_url=settings.qb_base_url,
        company_id=settings.qb_company_id,
        access_token=settings.qb_access_token,
    )
    set_quickbooks_client(qb_client)
    yield
    await qb_client.close()
```

### Dependency Injection
<<<<<<< HEAD

Services are accessed via dependency injection:

```python
@router.post("/expenses")
async def create_expense(
    expense: Expense,
    service: QuickBooksServiceDep,  # Injected dependency
) -> dict[str, Any]:
    result = await service.create_expense(expense)
    return {"status": "success", "data": result}
```

### Models with Validation

Pydantic v2 models with proper Decimal handling:

```python
class Expense(BaseModel):
    vendor_name: str = Field(..., min_length=1)
    amount: Decimal = Field(..., gt=0, decimal_places=2)
    date: date
    currency: str = Field(default="USD", pattern="^[A-Z]{3}$")
    tax_amount: Decimal = Field(default=Decimal("0.00"), ge=0)

    @field_validator("amount", mode="before")
    @classmethod
    def validate_amount(cls, v: Any) -> Decimal:  # noqa: ANN401
        """Convert to Decimal for precision."""
        if isinstance(v, float):
            return Decimal(str(v))
        return Decimal(v) if not isinstance(v, Decimal) else v
```

## Development Workflow

### Initial Setup
```bash
# Clone and install dependencies
git clone <repo>
cd quickExpense
uv sync

# Set up pre-commit hooks
uv run pre-commit install
uv run pre-commit install --hook-type commit-msg
```

### Environment Configuration
Create `.env` file with QuickBooks credentials:
```env
QB_BASE_URL=https://sandbox-quickbooks.api.intuit.com
QB_CLIENT_ID=your_client_id
QB_CLIENT_SECRET=your_client_secret
QB_COMPANY_ID=your_company_id
QB_ACCESS_TOKEN=your_access_token
QB_REFRESH_TOKEN=your_refresh_token
```

### Running the Application
```bash
# Development mode (with auto-reload)
uv run fastapi dev src/quickexpense/main.py

# Production mode
uv run uvicorn src.quickexpense.main:app --host 0.0.0.0 --port 8000
```

### Testing
```bash
# Run all tests
uv run pytest

# Run with coverage
uv run pytest --cov

# Run specific test file
uv run pytest tests/unit/test_models.py
```

### Code Quality
```bash
# Run all pre-commit hooks
uv run pre-commit run --all-files

# Run specific checks
uv run ruff check src tests
uv run black src tests
uv run pyright
uv run mypy src tests
```

## API Endpoints

### Health Checks
- `GET /health` - Basic health check
- `GET /ready` - Readiness check with dependencies

### Expense Management
- `GET /api/v1/` - API information
- `POST /api/v1/expenses` - Create expense in QuickBooks
- `GET /api/v1/vendors/{vendor_name}` - Search for vendor
- `POST /api/v1/vendors?vendor_name=...` - Create vendor
- `GET /api/v1/accounts/expense` - List expense accounts
- `GET /api/v1/test-connection` - Test QuickBooks connection

### Example Usage
```bash
# Create an expense
curl -X POST http://localhost:8000/api/v1/expenses \
  -H "Content-Type: application/json" \
  -d '{
    "vendor_name": "Office Depot",
    "amount": 45.99,
    "date": "2024-01-15",
    "currency": "USD",
    "category": "Office Supplies",
    "tax_amount": 3.42
  }'
```

## Code Quality Standards

### Pre-commit Hooks
All code must pass:
- **Black** - Code formatting
- **Ruff** - Linting with ALL rules enabled (except explicitly ignored)
- **Pyright** - Strict type checking
- **mypy** - Additional type checking
- **Conventional Commits** - Commit message format

### Type Safety
- Full type annotations required (enforced by ANN rules)
- `Any` type only allowed where necessary (Pydantic validators)
- Strict pyright and mypy configurations

### Ignored Rules
Minimal, justified ignores:
- `D` - Docstrings (handled separately)
- `ANN101/102` - Type annotations for self/cls
- `TRY300` - Consider else block (not always clearer)
- `EM101/102` - Exception string literals
- `S608` - SQL injection (we control inputs)

## Next Steps

=======

Services are accessed via dependency injection:

```python
@router.post("/expenses")
async def create_expense(
    expense: Expense,
    service: QuickBooksServiceDep,  # Injected dependency
) -> dict[str, Any]:
    result = await service.create_expense(expense)
    return {"status": "success", "data": result}
```

### Models with Validation

Pydantic v2 models with proper Decimal handling:

```python
class Expense(BaseModel):
    vendor_name: str = Field(..., min_length=1)
    amount: Decimal = Field(..., gt=0, decimal_places=2)
    date: date
    currency: str = Field(default="USD", pattern="^[A-Z]{3}$")
    tax_amount: Decimal = Field(default=Decimal("0.00"), ge=0)

    @field_validator("amount", mode="before")
    @classmethod
    def validate_amount(cls, v: Any) -> Decimal:  # noqa: ANN401
        """Convert to Decimal for precision."""
        if isinstance(v, float):
            return Decimal(str(v))
        return Decimal(v) if not isinstance(v, Decimal) else v
```

## Development Workflow

### Initial Setup
```bash
# Clone and install dependencies
git clone <repo>
cd quickExpense
uv sync

# Set up pre-commit hooks
uv run pre-commit install
uv run pre-commit install --hook-type commit-msg
```

### Environment Configuration
Create `.env` file with QuickBooks and Gemini credentials:
```env
# QuickBooks OAuth Configuration
QB_BASE_URL=https://sandbox-quickbooks.api.intuit.com
QB_CLIENT_ID=your_client_id
QB_CLIENT_SECRET=your_client_secret
QB_COMPANY_ID=your_company_id
QB_ACCESS_TOKEN=your_access_token
QB_REFRESH_TOKEN=your_refresh_token

# Gemini AI Configuration
GEMINI_API_KEY=your_gemini_api_key
GEMINI_MODEL=gemini-2.0-flash-exp
GEMINI_TIMEOUT=30
```

### Running the Application
```bash
# Development mode (with auto-reload)
uv run fastapi dev src/quickexpense/main.py

# Production mode
uv run uvicorn src.quickexpense.main:app --host 0.0.0.0 --port 8000
```

### Testing
```bash
# Run all tests
uv run pytest

# Run with coverage
uv run pytest --cov

# Run specific test file
uv run pytest tests/unit/test_models.py
```

### Code Quality
```bash
# Run all pre-commit hooks
uv run pre-commit run --all-files

# Run specific checks
uv run ruff check src tests
uv run black src tests
uv run pyright
uv run mypy src tests
```

## API Endpoints

### Health Checks
- `GET /health` - Basic health check
- `GET /ready` - Readiness check with dependencies

### Expense Management
- `GET /api/v1/` - API information
- `POST /api/v1/expenses` - Create expense in QuickBooks
- `GET /api/v1/vendors/{vendor_name}` - Search for vendor
- `POST /api/v1/vendors?vendor_name=...` - Create vendor
- `GET /api/v1/accounts/expense` - List expense accounts
- `GET /api/v1/test-connection` - Test QuickBooks connection

### Receipt Processing (NEW)
- `POST /api/v1/receipts/extract` - Extract expense data from receipt image using Gemini AI

### Example Usage
```bash
# Create an expense
curl -X POST http://localhost:8000/api/v1/expenses \
  -H "Content-Type: application/json" \
  -d '{
    "vendor_name": "Office Depot",
    "amount": 45.99,
    "date": "2024-01-15",
    "currency": "USD",
    "category": "Office Supplies",
    "tax_amount": 3.42
  }'

# Extract receipt data using Gemini AI
curl -X POST http://localhost:8000/api/v1/receipts/extract \
  -H "Content-Type: application/json" \
  -d '{
    "image_base64": "<base64_encoded_image_data>",
    "category": "Travel",
    "additional_context": "Business trip to NYC"
  }'
```

## Code Quality Standards

### Pre-commit Hooks
All code must pass:
- **Black** - Code formatting
- **Ruff** - Linting with ALL rules enabled (except explicitly ignored)
- **Pyright** - Strict type checking
- **mypy** - Additional type checking
- **Conventional Commits** - Commit message format

### Type Safety
- Full type annotations required (enforced by ANN rules)
- `Any` type only allowed where necessary (Pydantic validators)
- Strict pyright and mypy configurations

### Ignored Rules
Minimal, justified ignores:
- `D` - Docstrings (handled separately)
- `ANN101/102` - Type annotations for self/cls
- `TRY300` - Consider else block (not always clearer)
- `EM101/102` - Exception string literals
- `S608` - SQL injection (we control inputs)

## Gemini AI Receipt Processing

### Quick Setup

1. Get API Key from [Google AI Studio](https://aistudio.google.com/app/apikey)
2. Add to `.env`: `GEMINI_API_KEY=your_actual_key`
3. Test with curl:

```bash
# Convert image to base64
base64 -i receipt.jpg > receipt.b64

# Send to API
curl -X POST http://localhost:8000/api/v1/receipts/extract \
  -H "Content-Type: application/json" \
  -d "{
    \"image_base64\": \"$(cat receipt.b64)\",
    \"category\": \"Travel\"
  }"
```

### Response
```json
{
  "receipt": { "vendor_name": "...", "total_amount": "..." },
  "expense_data": { "ready for QuickBooks" },
  "processing_time": 2.34
}
```

**Supported**: JPEG, PNG, GIF, BMP, WEBP (not PDF yet)

## Next Steps

>>>>>>> a2d842e7
1. **Remove Legacy Files**: Delete old files in root directory
2. **Add OAuth Flow**: Implement proper OAuth2 flow for token refresh
3. **Add Logging**: Structured logging with appropriate levels
4. **Add More Tests**: Increase coverage to >90%
5. **API Documentation**: Enhance OpenAPI/Swagger docs
6. **Error Handling**: Implement comprehensive error responses
7. **Rate Limiting**: Add rate limiting for API endpoints
8. **Monitoring**: Add OpenTelemetry instrumentation
<<<<<<< HEAD
=======
9. **Batch Processing**: Add support for multiple receipt uploads
10. **Webhook Support**: Add webhook notifications for processed receipts
>>>>>>> a2d842e7

## Commit Discipline

Use [Conventional Commits]:
- `feat: add expense submission endpoint`
- `fix: correct currency validation`
- `chore: update ruff config`


[uv]: https://github.com/astral-sh/uv
[Ruff]: https://docs.astral.sh/ruff/
[Black]: https://github.com/psf/black
[Pyright]: https://github.com/microsoft/pyright
[mypy]: https://mypy-lang.org/
[Pydantic v2]: https://docs.pydantic.dev/latest/
[Conventional Commits]: https://www.conventionalcommits.org/<|MERGE_RESOLUTION|>--- conflicted
+++ resolved
@@ -90,7 +90,6 @@
 ```
 
 ### Dependency Injection
-<<<<<<< HEAD
 
 Services are accessed via dependency injection:
 
@@ -140,14 +139,21 @@
 ```
 
 ### Environment Configuration
-Create `.env` file with QuickBooks credentials:
+
+Create `.env` file with QuickBooks and Gemini credentials:
 ```env
+# QuickBooks OAuth Configuration
 QB_BASE_URL=https://sandbox-quickbooks.api.intuit.com
 QB_CLIENT_ID=your_client_id
 QB_CLIENT_SECRET=your_client_secret
 QB_COMPANY_ID=your_company_id
 QB_ACCESS_TOKEN=your_access_token
 QB_REFRESH_TOKEN=your_refresh_token
+
+# Gemini AI Configuration
+GEMINI_API_KEY=your_gemini_api_key
+GEMINI_MODEL=gemini-2.0-flash-exp
+GEMINI_TIMEOUT=30
 ```
 
 ### Running the Application
@@ -196,6 +202,8 @@
 - `POST /api/v1/vendors?vendor_name=...` - Create vendor
 - `GET /api/v1/accounts/expense` - List expense accounts
 - `GET /api/v1/test-connection` - Test QuickBooks connection
+
+
 
 ### Example Usage
 ```bash
@@ -210,162 +218,6 @@
     "category": "Office Supplies",
     "tax_amount": 3.42
   }'
-```
-
-## Code Quality Standards
-
-### Pre-commit Hooks
-All code must pass:
-- **Black** - Code formatting
-- **Ruff** - Linting with ALL rules enabled (except explicitly ignored)
-- **Pyright** - Strict type checking
-- **mypy** - Additional type checking
-- **Conventional Commits** - Commit message format
-
-### Type Safety
-- Full type annotations required (enforced by ANN rules)
-- `Any` type only allowed where necessary (Pydantic validators)
-- Strict pyright and mypy configurations
-
-### Ignored Rules
-Minimal, justified ignores:
-- `D` - Docstrings (handled separately)
-- `ANN101/102` - Type annotations for self/cls
-- `TRY300` - Consider else block (not always clearer)
-- `EM101/102` - Exception string literals
-- `S608` - SQL injection (we control inputs)
-
-## Next Steps
-
-=======
-
-Services are accessed via dependency injection:
-
-```python
-@router.post("/expenses")
-async def create_expense(
-    expense: Expense,
-    service: QuickBooksServiceDep,  # Injected dependency
-) -> dict[str, Any]:
-    result = await service.create_expense(expense)
-    return {"status": "success", "data": result}
-```
-
-### Models with Validation
-
-Pydantic v2 models with proper Decimal handling:
-
-```python
-class Expense(BaseModel):
-    vendor_name: str = Field(..., min_length=1)
-    amount: Decimal = Field(..., gt=0, decimal_places=2)
-    date: date
-    currency: str = Field(default="USD", pattern="^[A-Z]{3}$")
-    tax_amount: Decimal = Field(default=Decimal("0.00"), ge=0)
-
-    @field_validator("amount", mode="before")
-    @classmethod
-    def validate_amount(cls, v: Any) -> Decimal:  # noqa: ANN401
-        """Convert to Decimal for precision."""
-        if isinstance(v, float):
-            return Decimal(str(v))
-        return Decimal(v) if not isinstance(v, Decimal) else v
-```
-
-## Development Workflow
-
-### Initial Setup
-```bash
-# Clone and install dependencies
-git clone <repo>
-cd quickExpense
-uv sync
-
-# Set up pre-commit hooks
-uv run pre-commit install
-uv run pre-commit install --hook-type commit-msg
-```
-
-### Environment Configuration
-Create `.env` file with QuickBooks and Gemini credentials:
-```env
-# QuickBooks OAuth Configuration
-QB_BASE_URL=https://sandbox-quickbooks.api.intuit.com
-QB_CLIENT_ID=your_client_id
-QB_CLIENT_SECRET=your_client_secret
-QB_COMPANY_ID=your_company_id
-QB_ACCESS_TOKEN=your_access_token
-QB_REFRESH_TOKEN=your_refresh_token
-
-# Gemini AI Configuration
-GEMINI_API_KEY=your_gemini_api_key
-GEMINI_MODEL=gemini-2.0-flash-exp
-GEMINI_TIMEOUT=30
-```
-
-### Running the Application
-```bash
-# Development mode (with auto-reload)
-uv run fastapi dev src/quickexpense/main.py
-
-# Production mode
-uv run uvicorn src.quickexpense.main:app --host 0.0.0.0 --port 8000
-```
-
-### Testing
-```bash
-# Run all tests
-uv run pytest
-
-# Run with coverage
-uv run pytest --cov
-
-# Run specific test file
-uv run pytest tests/unit/test_models.py
-```
-
-### Code Quality
-```bash
-# Run all pre-commit hooks
-uv run pre-commit run --all-files
-
-# Run specific checks
-uv run ruff check src tests
-uv run black src tests
-uv run pyright
-uv run mypy src tests
-```
-
-## API Endpoints
-
-### Health Checks
-- `GET /health` - Basic health check
-- `GET /ready` - Readiness check with dependencies
-
-### Expense Management
-- `GET /api/v1/` - API information
-- `POST /api/v1/expenses` - Create expense in QuickBooks
-- `GET /api/v1/vendors/{vendor_name}` - Search for vendor
-- `POST /api/v1/vendors?vendor_name=...` - Create vendor
-- `GET /api/v1/accounts/expense` - List expense accounts
-- `GET /api/v1/test-connection` - Test QuickBooks connection
-
-### Receipt Processing (NEW)
-- `POST /api/v1/receipts/extract` - Extract expense data from receipt image using Gemini AI
-
-### Example Usage
-```bash
-# Create an expense
-curl -X POST http://localhost:8000/api/v1/expenses \
-  -H "Content-Type: application/json" \
-  -d '{
-    "vendor_name": "Office Depot",
-    "amount": 45.99,
-    "date": "2024-01-15",
-    "currency": "USD",
-    "category": "Office Supplies",
-    "tax_amount": 3.42
-  }'
 
 # Extract receipt data using Gemini AI
 curl -X POST http://localhost:8000/api/v1/receipts/extract \
@@ -434,7 +286,6 @@
 
 ## Next Steps
 
->>>>>>> a2d842e7
 1. **Remove Legacy Files**: Delete old files in root directory
 2. **Add OAuth Flow**: Implement proper OAuth2 flow for token refresh
 3. **Add Logging**: Structured logging with appropriate levels
@@ -443,11 +294,8 @@
 6. **Error Handling**: Implement comprehensive error responses
 7. **Rate Limiting**: Add rate limiting for API endpoints
 8. **Monitoring**: Add OpenTelemetry instrumentation
-<<<<<<< HEAD
-=======
 9. **Batch Processing**: Add support for multiple receipt uploads
 10. **Webhook Support**: Add webhook notifications for processed receipts
->>>>>>> a2d842e7
 
 ## Commit Discipline
 
